import XCTest
@testable import CodableCSV

/// Tests generic and edge cases from a CSV writer perspective.
final class CSVWriterTests: XCTestCase {
    /// List of all tests to run through SPM.
    static let allTests = [
        ("testGenericUTF8", testGenericUTF8),
        ("testGenericUTF16", testGenericUTF16)
    ]
        
    override func setUp() {
        self.continueAfterFailure = false
    }
}

extension CSVWriterTests {
    /// Tests a small generic CSV with UTF8 encoding.
    ///
    /// All delimiters (both field and row delimiters) will be used.
    func testGenericUTF8() throws {
        let input = [TestData.headers] + TestData.content
        let encodingCount = BOM.UTF8.count
        
        for rowDel in [.lineFeed, .carriageReturn, .carriageReturnLineFeed, .string("**\n**")] as [Delimiter.Row] {
            let rowDelCount = rowDel.stringValue!.utf8.count
            
            for fieldDel in [.comma, .semicolon, .tab, .string("-*-*-")] as [Delimiter.Field] {
                let fieldDelCount = fieldDel.stringValue!.utf8.count
                
                let config = EncoderConfiguration(fieldDelimiter: fieldDel, rowDelimiter: rowDel, headers: nil)
                
                let data = try CSVWriter.data(rows: input, encoding: .utf8, configuration: config)
                let total = encodingCount + input.reduce(0) { $0 + $1.reduce(0) { $0 + $1.utf8.count + fieldDelCount } + rowDelCount - fieldDelCount }
                XCTAssertGreaterThanOrEqual(data.count, total)
            }
        }
    }
    
    /// Tests a small generic CSV with UTF16 encodings.
    ///
    /// All delimiters (both field and row delimiters) will be used.
    func testGenericUTF16() throws {
        let input = [TestData.headers] + TestData.content
        
        for encoding in [.utf16, .utf16LittleEndian, .utf16BigEndian] as [String.Encoding] {
            let encodingCount = encoding.bom!.count / 2
            
            for rowDel in [.lineFeed, .carriageReturn, .carriageReturnLineFeed, .string("**\n**")] as [Delimiter.Row] {
                let rowDelCount = rowDel.stringValue!.utf16.count
                
                for fieldDel in [.comma, .semicolon, .tab, .string("-*-*-")] as [Delimiter.Field] {
                    let fieldDelCount = fieldDel.stringValue!.utf16.count
                    
                    let config = EncoderConfiguration(fieldDelimiter: fieldDel, rowDelimiter: rowDel, headers: nil)
                    
                    let data = try CSVWriter.data(rows: input, encoding: encoding, configuration: config)
                    let total = encodingCount + input.reduce(0) { $0 + $1.reduce(0) { $0 + $1.utf16.count + fieldDelCount } + rowDelCount - fieldDelCount }
                    XCTAssertGreaterThanOrEqual(data.count, total*2)
                }
            }
        }
    }
<<<<<<< HEAD
    
    /// Test to ensure that the writer's indicies row count is equal
    /// to the number of rows in the data, not including the header
    func testIndices() throws {
        let input = TestData.Arrays.genericNoHeader
        let headers = ["seq", "Name", "Country", "Number Pair"]
        
        let config = EncoderConfiguration(fieldDelimiter: .comma, rowDelimiter: .lineFeed, headers: headers)
        
        let expectedRowCount = input.count
        
        let stream = OutputStream(toMemory: ())
        
        guard let encoder = String.Encoding.utf8.scalarEncoder else {
            throw CSVWriter.Error.unsupportedEncoding(String.Encoding.utf8)
        }
        let writer = try CSVWriter(output: (stream, true), configuration: config, encoder: encoder)

        try writer.beginFile()
        for row in input {
            try writer.write(row: row)
        }
        try writer.endFile()
        
        XCTAssertEqual(expectedRowCount, writer.indices.row)
        
    }

=======
}

extension CSVWriterTests {
    /// Tests several ways to initialize the active writer.
    func testWriterData() throws {
        XCTAssertNoThrow(
            try CSVWriter.data(rows: TestData.content)
        )
        
        XCTAssertNoThrow(
            try CSVWriter.data(rows: TestData.content, configuration: .init(headers: TestData.headers))
        )
        
        XCTAssertNoThrow(
            try CSVWriter.data(rows: TestData.contentEdgeCases, configuration: .init(headers: TestData.headers))
        )
    }
>>>>>>> e0b0e75d
}<|MERGE_RESOLUTION|>--- conflicted
+++ resolved
@@ -61,7 +61,6 @@
             }
         }
     }
-<<<<<<< HEAD
     
     /// Test to ensure that the writer's indicies row count is equal
     /// to the number of rows in the data, not including the header
@@ -90,7 +89,6 @@
         
     }
 
-=======
 }
 
 extension CSVWriterTests {
@@ -108,5 +106,4 @@
             try CSVWriter.data(rows: TestData.contentEdgeCases, configuration: .init(headers: TestData.headers))
         )
     }
->>>>>>> e0b0e75d
 }